--- conflicted
+++ resolved
@@ -11,12 +11,8 @@
 
     validates :statement, presence: true
 
-<<<<<<< HEAD
     scope :named, -> { where("blazer_queries.name IS NOT NULL") }
-=======
     scope :active, -> { column_names.include?("status") ? where(status: "active") : all }
-    scope :named, -> { where("blazer_queries.name <> ''") }
->>>>>>> 6936eeb7
 
     def to_param
       [id, name].compact.join("-").gsub("'", "").parameterize
