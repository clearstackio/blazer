--- conflicted
+++ resolved
@@ -142,34 +142,5 @@
         end
       end
     end
-<<<<<<< HEAD
-
-    def extract_vars(statement)
-      statement.scan(/\{.*?\}/).map { |v| v[1...-1] }.uniq
-    end
-    helper_method :extract_vars
-
-    def process_vars(statement)
-      @bind_vars = extract_vars(statement)
-      @success = @bind_vars.all? { |v| params[v] }
-
-      if @success
-        @bind_vars.each do |var|
-          value = params[var].presence
-          value = value.to_i if value.to_i.to_s == value
-          if var.end_with?("_at")
-            value = Blazer.time_zone.parse(value) rescue nil
-          end
-          statement.gsub!("{#{var}}", ActiveRecord::Base.connection.quote(value))
-        end
-      end
-    end
-
-    def variable_params
-      params.except(:controller, :action, :id, :host, :query, :table_names, :authenticity_token, :utf8, :_method, :commit, :statement)
-    end
-    helper_method :variable_params
-=======
->>>>>>> 4ae808d6
   end
 end