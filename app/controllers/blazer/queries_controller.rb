module Blazer
  class QueriesController < BaseController
    before_action :set_query, only: [:show, :edit, :update, :destroy, :refresh]

    def home
      set_queries(1000)

      if params[:filter]
        @dashboards = [] # TODO show my dashboards
      else
        @dashboards = Blazer::Dashboard.order(:name)
        @dashboards = @dashboards.includes(:creator) if Blazer.user_class
      end

      @dashboards =
        @dashboards.map do |d|
          {
            id: d.id,
            name: d.name,
            creator: blazer_user && d.try(:creator) == blazer_user ? "You" : d.try(:creator).try(Blazer.user_name),
            to_param: d.to_param,
            dashboard: true
          }
        end

      gon.push(
        dashboards: @dashboards,
        queries: @queries,
        more: @more
      )
    end

    def index
      set_queries
      render json: @queries
    end

    def new
      @query = Blazer::Query.new(
        data_source: params[:data_source],
        name: params[:name]
      )
      if params[:fork_query_id]
        @query.statement ||= Blazer::Query.find(params[:fork_query_id]).try(:statement)
      end
    end

    def create
      @query = Blazer::Query.new(query_params)
      @query.creator = blazer_user if @query.respond_to?(:creator)

      if @query.save
        redirect_to query_path(@query, variable_params)
      else
        render_errors @query
      end
    end

    def show
      @statement = @query.statement.dup
      process_vars(@statement, @query.data_source)

      @smart_vars = {}
      @sql_errors = []
      data_source = Blazer.data_sources[@query.data_source]
      @bind_vars.each do |var|
        smart_var, error = parse_smart_variables(var, data_source)
        @smart_vars[var] = smart_var if smart_var
        @sql_errors << error if error
      end

      if @query.archived?
        @query.update_attributes(status: "active")
      end

      Blazer.transform_statement.call(data_source, @statement) if Blazer.transform_statement
    end

    def edit
    end

    def run
      @statement = params[:statement]
      data_source = params[:data_source]
      process_vars(@statement, data_source)
      @only_chart = params[:only_chart]
      @run_id = blazer_params[:run_id]
      @query = Query.find_by(id: params[:query_id]) if params[:query_id]
      data_source = @query.data_source if @query && @query.data_source
      @data_source = Blazer.data_sources[data_source]

      if @run_id
        @timestamp = blazer_params[:timestamp].to_i

        @result = @data_source.run_results(@run_id)
        @success = !@result.nil?

        if @success
          @data_source.delete_results(@run_id)
          @columns = @result.columns
          @rows = @result.rows
          @error = @result.error
          @just_cached = !@result.error && @result.cached_at.present?
          @cached_at = nil
          params[:data_source] = nil
          render_run
        elsif Time.now > Time.at(@timestamp + (@data_source.timeout || 600).to_i + 5)
          # query lost
          Rails.logger.info "[blazer lost query] #{@run_id}"
          @error = "We lost your query :("
          @rows = []
          @columns = []
          render_run
        else
          continue_run
        end
      elsif @success
        @run_id = blazer_run_id

        options = {user: blazer_user, query: @query, refresh_cache: params[:check], run_id: @run_id, async: Blazer.async}
        if Blazer.async && request.format.symbol != :csv
          result = []
          Blazer::RunStatementJob.perform_async(result, @data_source, @statement, options)
          wait_start = Time.now
          loop do
            sleep(0.02)
            break if result.any? || Time.now - wait_start > 3
          end
          @result = result.first
        else
          @result = Blazer::RunStatement.new.perform(@data_source, @statement, options)
        end

        if @result
          @data_source.delete_results(@run_id) if @run_id

          @columns = @result.columns
          @rows = @result.rows
          @error = @result.error
          @cached_at = @result.cached_at
          @just_cached = @result.just_cached

          render_run
        else
          @timestamp = Time.now.to_i
          continue_run
        end
      else
        render layout: false
      end
    end

    def refresh
      data_source = Blazer.data_sources[@query.data_source]
      @statement = @query.statement.dup
      process_vars(@statement, @query.data_source)
      Blazer.transform_statement.call(data_source, @statement) if Blazer.transform_statement
      data_source.clear_cache(@statement)
      redirect_to query_path(@query, variable_params)
    end

    def update
      if params[:commit] == "Fork"
        @query = Blazer::Query.new
        @query.creator = blazer_user if @query.respond_to?(:creator)
      end
      unless @query.editable?(blazer_user)
        @query.errors.add(:base, "Sorry, permission denied")
      end
      if @query.errors.empty? && @query.update(query_params)
        redirect_to query_path(@query, variable_params)
      else
        render_errors @query
      end
    end

    def destroy
      @query.destroy if @query.editable?(blazer_user)
      redirect_to root_url
    end

    def tables
      @tables = Blazer.data_sources[params[:data_source]].tables
      render partial: "tables", layout: false
    end

    def schema
      @schema = Blazer.data_sources[params[:data_source]].schema
    end

    def cancel
      Blazer.data_sources[params[:data_source]].cancel(blazer_run_id)
      render json: {}
    end

    private

    def continue_run
      render json: {run_id: @run_id, timestamp: @timestamp}, status: :accepted
    end

    def render_run
      @checks = @query ? @query.checks.order(:id) : []

      @first_row = @rows.first || []
      @column_types = []
      if @rows.any?
        @columns.each_with_index do |column, i|
          @column_types << (
            case @first_row[i]
            when Integer
              "int"
            when Float, BigDecimal
              "float"
            else
              "string-ins"
            end
          )
        end
      end

      @filename = @query.name.parameterize if @query
      @min_width_types = @columns.each_with_index.select { |c, i| @first_row[i].is_a?(Time) || @first_row[i].is_a?(String) || @data_source.smart_columns[c] }.map(&:last)

      @boom = @result.boom if @result

      @linked_columns = @data_source.linked_columns

      @markers = []
      [["latitude", "longitude"], ["lat", "lon"], ["lat", "lng"]].each do |keys|
        lat_index = @columns.index(keys.first)
        lon_index = @columns.index(keys.last)
        if lat_index && lon_index
          @markers =
            @rows.select do |r|
              r[lat_index] && r[lon_index]
            end.map do |r|
              {
                title: r.each_with_index.map{ |v, i| i == lat_index || i == lon_index ? nil : "<strong>#{@columns[i]}:</strong> #{v}" }.compact.join("<br />").truncate(140),
                latitude: r[lat_index],
                longitude: r[lon_index]
              }
            end
        end
      end

      respond_to do |format|
        format.html do
          render layout: false
        end
        format.csv do
          send_data csv_data(@columns, @rows, @data_source), type: "text/csv; charset=utf-8; header=present", disposition: "attachment; filename=\"#{@query.try(:name).try(:parameterize).presence || 'query'}.csv\""
        end
      end
    end

    def set_queries(limit = nil)
      @queries = Blazer::Query.active.named
      @queries = @queries.includes(:creator) if Blazer.user_class

      @verified_queries =
        if limit
          @queries.where(verified: true).order(:name)
        else
          []
        end

      @my_queries =
        if limit && blazer_user && !params[:filter] && Blazer.audit
          queries_by_ids(Blazer::Audit.where(user_id: blazer_user.id).where("created_at > ?", 30.days.ago).where("query_id IS NOT NULL").group(:query_id).order("count_all desc").count.keys)
        else
          []
        end

<<<<<<< HEAD
      @queries = @queries.where(verified: false)
      @queries = @queries.where("id NOT IN (?)", @my_queries.map(&:id)) if @my_queries.any?
=======
      @queries = Blazer::Query.named.select(:id, :name, :creator_id, :statement)
      @queries = @queries.includes(:creator) if Blazer.user_class
>>>>>>> 256e6bbd

      if blazer_user && params[:filter] == "mine"
        @queries = @queries.where(creator_id: blazer_user.id).reorder(updated_at: :desc)
      elsif blazer_user && params[:filter] == "viewed" && Blazer.audit
        @queries = queries_by_ids(Blazer::Audit.where(user_id: blazer_user.id).order(created_at: :desc).limit(500).pluck(:query_id).uniq)
      else
        @queries = @queries.limit(limit) if limit
        @queries = @queries.order(:name)
      end
      @queries = @queries.to_a

      @more = limit && @queries.size >= limit

      @queries = (@verified_queries + @my_queries + @queries).select { |q| !q.name.to_s.start_with?("#") || q.try(:creator).try(:id) == blazer_user.try(:id) }

      @queries =
        @queries.map do |q|
          verified = q.verified ? "<span class=\"glyphicon glyphicon-ok-sign\"></span> " : ""
          {
            id: q.id,
<<<<<<< HEAD
            name: verified + view_context.link_to(q.name.sub(/\A\$ */, ""), q),
=======
            name: q.name,
>>>>>>> 256e6bbd
            creator: blazer_user && q.try(:creator) == blazer_user ? "You" : q.try(:creator).try(Blazer.user_name),
            vars: extract_vars(q.statement).join(", "),
            to_param: q.to_param
          }
        end
    end

    def queries_by_ids(favorite_query_ids)
      queries = Blazer::Query.active.named.where(id: favorite_query_ids).where(verified: false)
      queries = queries.includes(:creator) if Blazer.user_class
      queries = queries.index_by(&:id)
      favorite_query_ids.map { |query_id| queries[query_id] }.compact
    end

    def set_query
      @query = Blazer::Query.find(params[:id].to_s.split("-").first)
    end

    def query_params
      params.require(:query).permit(:name, :description, :statement, :data_source)
    end

    def blazer_params
      params[:blazer] || {}
    end

    def csv_data(columns, rows, data_source)
      CSV.generate do |csv|
        csv << columns
        rows.each do |row|
          csv << row.each_with_index.map { |v, i| v.is_a?(Time) ? blazer_time_value(data_source, columns[i], v) : v }
        end
      end
    end

    def blazer_time_value(data_source, k, v)
      data_source.local_time_suffix.any? { |s| k.ends_with?(s) } ? v.to_s.sub(" UTC", "") : v.in_time_zone(Blazer.time_zone)
    end
    helper_method :blazer_time_value

    def blazer_run_id
      params[:run_id].to_s.gsub(/[^a-z0-9\-]/i, "")
    end
  end
end<|MERGE_RESOLUTION|>--- conflicted
+++ resolved
@@ -255,7 +255,7 @@
     end
 
     def set_queries(limit = nil)
-      @queries = Blazer::Query.active.named
+      @queries = Blazer::Query.active.named.select(:id, :name, :creator_id, :statement)
       @queries = @queries.includes(:creator) if Blazer.user_class
 
       @verified_queries =
@@ -272,13 +272,8 @@
           []
         end
 
-<<<<<<< HEAD
       @queries = @queries.where(verified: false)
       @queries = @queries.where("id NOT IN (?)", @my_queries.map(&:id)) if @my_queries.any?
-=======
-      @queries = Blazer::Query.named.select(:id, :name, :creator_id, :statement)
-      @queries = @queries.includes(:creator) if Blazer.user_class
->>>>>>> 256e6bbd
 
       if blazer_user && params[:filter] == "mine"
         @queries = @queries.where(creator_id: blazer_user.id).reorder(updated_at: :desc)
@@ -296,14 +291,10 @@
 
       @queries =
         @queries.map do |q|
-          verified = q.verified ? "<span class=\"glyphicon glyphicon-ok-sign\"></span> " : ""
           {
             id: q.id,
-<<<<<<< HEAD
-            name: verified + view_context.link_to(q.name.sub(/\A\$ */, ""), q),
-=======
             name: q.name,
->>>>>>> 256e6bbd
+            verified: q.verified,
             creator: blazer_user && q.try(:creator) == blazer_user ? "You" : q.try(:creator).try(Blazer.user_name),
             vars: extract_vars(q.statement).join(", "),
             to_param: q.to_param
