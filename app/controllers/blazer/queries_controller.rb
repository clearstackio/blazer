module Blazer
  class QueriesController < BaseController
    before_action :set_query, only: [:show, :edit, :update, :destroy, :refresh]

    def home
      if params[:filter] == "dashboards"
        @queries = []
        @verified_queries = []
      else
        set_queries(1000)
      end

      if params[:filter] && params[:filter] != "dashboards"
        @dashboards = [] # TODO show my dashboards
      else
        @dashboards = Blazer::Dashboard.order(:name)
        @dashboards = @dashboards.includes(:creator) if Blazer.user_class
      end

      @dashboards =
        @dashboards.map do |d|
          {
            id: d.id,
            name: d.name,
            creator: blazer_user && d.try(:creator) == blazer_user ? "You" : d.try(:creator).try(Blazer.user_name),
            to_param: d.to_param,
            dashboard: true
          }
        end
    end

    def index
      set_queries
      render json: @queries
    end

    def new
      @query = Blazer::Query.new(
        data_source: params[:data_source],
        name: params[:name]
      )
      if params[:fork_query_id]
        @query.statement ||= Blazer::Query.find(params[:fork_query_id]).try(:statement)
      end
    end

    def create
      @query = Blazer::Query.new(query_params)
      @query.creator = blazer_user if @query.respond_to?(:creator)

      if @query.save
        redirect_to query_path(@query, variable_params)
      else
        render_errors @query
      end
    end

    def show
      @statement = @query.statement.dup
      process_vars(@statement, @query.data_source)

      @smart_vars = {}
      @sql_errors = []
      data_source = Blazer.data_sources[@query.data_source]
      @bind_vars.each do |var|
        smart_var, error = parse_smart_variables(var, data_source)
        @smart_vars[var] = smart_var if smart_var
        @sql_errors << error if error
      end

      if @query.archived?
        @query.update_attributes(status: "active")
      end

      Blazer.transform_statement.call(data_source, @statement) if Blazer.transform_statement
    end

    def edit
    end

    def run
      @statement = params[:statement]
      data_source = params[:data_source]
      process_vars(@statement, data_source)
      @only_chart = params[:only_chart]
      @run_id = blazer_params[:run_id]
      @query = Query.find_by(id: params[:query_id]) if params[:query_id]
      data_source = @query.data_source if @query && @query.data_source
      @data_source = Blazer.data_sources[data_source]

      if @run_id
        @timestamp = blazer_params[:timestamp].to_i

        @result = @data_source.run_results(@run_id)
        @success = !@result.nil?

        if @success
          @data_source.delete_results(@run_id)
          @columns = @result.columns
          @rows = @result.rows
          @error = @result.error
          @just_cached = !@result.error && @result.cached_at.present?
          @cached_at = nil
          params[:data_source] = nil
          render_run
        elsif Time.now > Time.at(@timestamp + (@data_source.timeout || 600).to_i + 5)
          # query lost
          Rails.logger.info "[blazer lost query] #{@run_id}"
          @error = "We lost your query :("
          @rows = []
          @columns = []
          render_run
        else
          continue_run
        end
      elsif @success
        @run_id = blazer_run_id

        options = {user: blazer_user, query: @query, refresh_cache: params[:check], run_id: @run_id, async: Blazer.async}
        if Blazer.async && request.format.symbol != :csv
          result = []
          Blazer::RunStatementJob.perform_async(result, @data_source, @statement, options)
          wait_start = Time.now
          loop do
            sleep(0.02)
            break if result.any? || Time.now - wait_start > 3
          end
          @result = result.first
        else
          @result = Blazer::RunStatement.new.perform(@data_source, @statement, options)
        end

        if @result
          @data_source.delete_results(@run_id) if @run_id

          @columns = @result.columns
          @rows = @result.rows
          @error = @result.error
          @cached_at = @result.cached_at
          @just_cached = @result.just_cached

          render_run
        else
          @timestamp = Time.now.to_i
          continue_run
        end
      else
        render layout: false
      end
    end

    def refresh
      data_source = Blazer.data_sources[@query.data_source]
      @statement = @query.statement.dup
      process_vars(@statement, @query.data_source)
      Blazer.transform_statement.call(data_source, @statement) if Blazer.transform_statement
      data_source.clear_cache(@statement)
      redirect_to query_path(@query, variable_params)
    end

    def update
      if params[:commit] == "Fork"
        @query = Blazer::Query.new
        @query.creator = blazer_user if @query.respond_to?(:creator)
      end
      unless @query.editable?(blazer_user)
        @query.errors.add(:base, "Sorry, permission denied")
      end
      if @query.errors.empty? && @query.update(query_params)
        redirect_to query_path(@query, variable_params)
      else
        render_errors @query
      end
    end

    def destroy
      @query.destroy if @query.editable?(blazer_user)
      redirect_to root_url
    end

    def tables
      render json: Blazer.data_sources[params[:data_source]].tables
    end

    def schema
      @schema = Blazer.data_sources[params[:data_source]].schema
    end

    def cancel
      Blazer.data_sources[params[:data_source]].cancel(blazer_run_id)
      render json: {}
    end

    private

      def continue_run
        render json: {run_id: @run_id, timestamp: @timestamp}, status: :accepted
      end

      def render_run
        @checks = @query ? @query.checks.order(:id) : []

        @first_row = @rows.first || []
        @column_types = []
        if @rows.any?
          @columns.each_with_index do |column, i|
            @column_types << (
              case @first_row[i]
              when Integer
                "int"
              when Float, BigDecimal
                "float"
              else
                "string-ins"
              end
            )
          end
        end

        @filename = @query.name.parameterize if @query
        @min_width_types = @columns.each_with_index.select { |c, i| @first_row[i].is_a?(Time) || @first_row[i].is_a?(String) || @data_source.smart_columns[c] }.map(&:last)

        @boom = @result.boom if @result

        @linked_columns = @data_source.linked_columns

        @markers = []
        [["latitude", "longitude"], ["lat", "lon"], ["lat", "lng"]].each do |keys|
          lat_index = @columns.index(keys.first)
          lon_index = @columns.index(keys.last)
          if lat_index && lon_index
            @markers =
              @rows.select do |r|
                r[lat_index] && r[lon_index]
              end.map do |r|
                {
                  title: r.each_with_index.map{ |v, i| i == lat_index || i == lon_index ? nil : "<strong>#{@columns[i]}:</strong> #{v}" }.compact.join("<br />").truncate(140),
                  latitude: r[lat_index],
                  longitude: r[lon_index]
                }
              end
          end
        end

        respond_to do |format|
          format.html do
            render layout: false
          end
          format.csv do
            send_data csv_data(@columns, @rows, @data_source), type: "text/csv; charset=utf-8; header=present", disposition: "attachment; filename=\"#{@query.try(:name).try(:parameterize).presence || 'query'}.csv\""
          end
        end
      end

<<<<<<< HEAD
    def set_queries(limit = nil)
      @queries = Blazer::Query.active.named.select(:id, :name, :creator_id, :statement, :verified)
      @queries = @queries.includes(:creator) if Blazer.user_class

      @verified_queries =
        if limit && !params[:filter]
          @queries.where(verified: true).order(:name)
        else
          []
        end

      @my_queries =
        if limit && blazer_user && !params[:filter] && Blazer.audit
          queries_by_ids(Blazer::Audit.where(user_id: blazer_user.id).where("created_at > ?", 30.days.ago).where("query_id IS NOT NULL").group(:query_id).order("count_all desc").count.keys, verified: false)
        else
          []
        end

      @queries = @queries.where("id NOT IN (?)", @my_queries.map(&:id)) if @my_queries.any?

      if blazer_user && params[:filter] == "mine"
        @queries = @queries.where(creator_id: blazer_user.id).reorder(updated_at: :desc)
      elsif blazer_user && params[:filter] == "viewed" && Blazer.audit
        @queries = queries_by_ids(Blazer::Audit.where(user_id: blazer_user.id).order(created_at: :desc).limit(500).pluck(:query_id).uniq)
      else
        @queries = @queries.where(verified: false)
        @queries = @queries.limit(limit) if limit
        @queries = @queries.order(:name)
      end
      @queries = @queries.to_a
=======
      def set_queries(limit = nil)
        @my_queries =
          if limit && blazer_user && !params[:filter] && Blazer.audit
            queries_by_ids(Blazer::Audit.where(user_id: blazer_user.id).where("created_at > ?", 30.days.ago).where("query_id IS NOT NULL").group(:query_id).order("count_all desc").count.keys)
          else
            []
          end

        @queries = Blazer::Query.named.select(:id, :name, :creator_id, :statement)
        @queries = @queries.includes(:creator) if Blazer.user_class

        if blazer_user && params[:filter] == "mine"
          @queries = @queries.where(creator_id: blazer_user.id).reorder(updated_at: :desc)
        elsif blazer_user && params[:filter] == "viewed" && Blazer.audit
          @queries = queries_by_ids(Blazer::Audit.where(user_id: blazer_user.id).order(created_at: :desc).limit(500).pluck(:query_id).uniq)
        else
          @queries = @queries.where("id NOT IN (?)", @my_queries.map(&:id)) if @my_queries.any?
          @queries = @queries.limit(limit) if limit
          @queries = @queries.order(:name)
        end
        @queries = @queries.to_a
>>>>>>> 47beb5a3

        @more = limit && @queries.size >= limit

        @queries = (@my_queries + @queries).select { |q| !q.name.to_s.start_with?("#") || q.try(:creator).try(:id) == blazer_user.try(:id) }

<<<<<<< HEAD
      @queries = queries_json(@queries)
      @verified_queries = queries_json(@verified_queries)
    end

    def queries_json(queries)
      queries.map do |q|
        {
          id: q.id,
          name: q.name.sub(/\A\$ */, ""),
          verified: q.verified,
          creator: blazer_user && q.try(:creator) == blazer_user ? "You" : q.try(:creator).try(Blazer.user_name),
          vars: extract_vars(q.statement).join(", "),
          to_param: q.to_param
        }
      end
    end

    def queries_by_ids(favorite_query_ids, verified: nil)
      queries = Blazer::Query.active.named.where(id: favorite_query_ids)
      queries = queries.where(verified: verified) unless verified.nil?
      queries = queries.includes(:creator) if Blazer.user_class
      queries = queries.index_by(&:id)
      favorite_query_ids.map { |query_id| queries[query_id] }.compact
    end
=======
        @queries =
          @queries.map do |q|
            {
              id: q.id,
              name: q.name,
              creator: blazer_user && q.try(:creator) == blazer_user ? "You" : q.try(:creator).try(Blazer.user_name),
              vars: extract_vars(q.statement).join(", "),
              to_param: q.to_param
            }
          end
      end

      def queries_by_ids(favorite_query_ids)
        queries = Blazer::Query.named.where(id: favorite_query_ids)
        queries = queries.includes(:creator) if Blazer.user_class
        queries = queries.index_by(&:id)
        favorite_query_ids.map { |query_id| queries[query_id] }.compact
      end
>>>>>>> 47beb5a3

      def set_query
        @query = Blazer::Query.find(params[:id].to_s.split("-").first)
      end

      def query_params
        params.require(:query).permit(:name, :description, :statement, :data_source)
      end

      def blazer_params
        params[:blazer] || {}
      end

      def csv_data(columns, rows, data_source)
        CSV.generate do |csv|
          csv << columns
          rows.each do |row|
            csv << row.each_with_index.map { |v, i| v.is_a?(Time) ? blazer_time_value(data_source, columns[i], v) : v }
          end
        end
      end

      def blazer_time_value(data_source, k, v)
        data_source.local_time_suffix.any? { |s| k.ends_with?(s) } ? v.to_s.sub(" UTC", "") : v.in_time_zone(Blazer.time_zone)
      end
      helper_method :blazer_time_value

      def blazer_run_id
        params[:run_id].to_s.gsub(/[^a-z0-9\-]/i, "")
      end
  end
end<|MERGE_RESOLUTION|>--- conflicted
+++ resolved
@@ -252,110 +252,65 @@
         end
       end
 
-<<<<<<< HEAD
-    def set_queries(limit = nil)
-      @queries = Blazer::Query.active.named.select(:id, :name, :creator_id, :statement, :verified)
-      @queries = @queries.includes(:creator) if Blazer.user_class
-
-      @verified_queries =
-        if limit && !params[:filter]
-          @queries.where(verified: true).order(:name)
-        else
-          []
-        end
-
-      @my_queries =
-        if limit && blazer_user && !params[:filter] && Blazer.audit
-          queries_by_ids(Blazer::Audit.where(user_id: blazer_user.id).where("created_at > ?", 30.days.ago).where("query_id IS NOT NULL").group(:query_id).order("count_all desc").count.keys, verified: false)
-        else
-          []
-        end
-
-      @queries = @queries.where("id NOT IN (?)", @my_queries.map(&:id)) if @my_queries.any?
-
-      if blazer_user && params[:filter] == "mine"
-        @queries = @queries.where(creator_id: blazer_user.id).reorder(updated_at: :desc)
-      elsif blazer_user && params[:filter] == "viewed" && Blazer.audit
-        @queries = queries_by_ids(Blazer::Audit.where(user_id: blazer_user.id).order(created_at: :desc).limit(500).pluck(:query_id).uniq)
-      else
-        @queries = @queries.where(verified: false)
-        @queries = @queries.limit(limit) if limit
-        @queries = @queries.order(:name)
-      end
-      @queries = @queries.to_a
-=======
       def set_queries(limit = nil)
+        @queries = Blazer::Query.active.named.select(:id, :name, :creator_id, :statement, :verified)
+        @queries = @queries.includes(:creator) if Blazer.user_class
+
+        @verified_queries =
+          if limit && !params[:filter]
+            @queries.where(verified: true).order(:name)
+          else
+            []
+          end
+
         @my_queries =
           if limit && blazer_user && !params[:filter] && Blazer.audit
-            queries_by_ids(Blazer::Audit.where(user_id: blazer_user.id).where("created_at > ?", 30.days.ago).where("query_id IS NOT NULL").group(:query_id).order("count_all desc").count.keys)
+            queries_by_ids(Blazer::Audit.where(user_id: blazer_user.id).where("created_at > ?", 30.days.ago).where("query_id IS NOT NULL").group(:query_id).order("count_all desc").count.keys, verified: false)
           else
             []
           end
 
-        @queries = Blazer::Query.named.select(:id, :name, :creator_id, :statement)
-        @queries = @queries.includes(:creator) if Blazer.user_class
+        @queries = @queries.where("id NOT IN (?)", @my_queries.map(&:id)) if @my_queries.any?
 
         if blazer_user && params[:filter] == "mine"
           @queries = @queries.where(creator_id: blazer_user.id).reorder(updated_at: :desc)
         elsif blazer_user && params[:filter] == "viewed" && Blazer.audit
           @queries = queries_by_ids(Blazer::Audit.where(user_id: blazer_user.id).order(created_at: :desc).limit(500).pluck(:query_id).uniq)
         else
-          @queries = @queries.where("id NOT IN (?)", @my_queries.map(&:id)) if @my_queries.any?
+          @queries = @queries.where(verified: false)
           @queries = @queries.limit(limit) if limit
           @queries = @queries.order(:name)
         end
         @queries = @queries.to_a
->>>>>>> 47beb5a3
 
         @more = limit && @queries.size >= limit
 
         @queries = (@my_queries + @queries).select { |q| !q.name.to_s.start_with?("#") || q.try(:creator).try(:id) == blazer_user.try(:id) }
 
-<<<<<<< HEAD
-      @queries = queries_json(@queries)
-      @verified_queries = queries_json(@verified_queries)
-    end
-
-    def queries_json(queries)
-      queries.map do |q|
-        {
-          id: q.id,
-          name: q.name.sub(/\A\$ */, ""),
-          verified: q.verified,
-          creator: blazer_user && q.try(:creator) == blazer_user ? "You" : q.try(:creator).try(Blazer.user_name),
-          vars: extract_vars(q.statement).join(", "),
-          to_param: q.to_param
-        }
-      end
-    end
-
-    def queries_by_ids(favorite_query_ids, verified: nil)
-      queries = Blazer::Query.active.named.where(id: favorite_query_ids)
-      queries = queries.where(verified: verified) unless verified.nil?
-      queries = queries.includes(:creator) if Blazer.user_class
-      queries = queries.index_by(&:id)
-      favorite_query_ids.map { |query_id| queries[query_id] }.compact
-    end
-=======
-        @queries =
-          @queries.map do |q|
-            {
-              id: q.id,
-              name: q.name,
-              creator: blazer_user && q.try(:creator) == blazer_user ? "You" : q.try(:creator).try(Blazer.user_name),
-              vars: extract_vars(q.statement).join(", "),
-              to_param: q.to_param
-            }
-          end
-      end
-
-      def queries_by_ids(favorite_query_ids)
-        queries = Blazer::Query.named.where(id: favorite_query_ids)
+        @queries = queries_json(@queries)
+        @verified_queries = queries_json(@verified_queries)
+      end
+
+      def queries_json(queries)
+        queries.map do |q|
+          {
+            id: q.id,
+            name: q.name.sub(/\A\$ */, ""),
+            verified: q.verified,
+            creator: blazer_user && q.try(:creator) == blazer_user ? "You" : q.try(:creator).try(Blazer.user_name),
+            vars: extract_vars(q.statement).join(", "),
+            to_param: q.to_param
+          }
+        end
+      end
+
+      def queries_by_ids(favorite_query_ids, verified: nil)
+        queries = Blazer::Query.active.named.where(id: favorite_query_ids)
+        queries = queries.where(verified: verified) unless verified.nil?
         queries = queries.includes(:creator) if Blazer.user_class
         queries = queries.index_by(&:id)
         favorite_query_ids.map { |query_id| queries[query_id] }.compact
       end
->>>>>>> 47beb5a3
 
       def set_query
         @query = Blazer::Query.find(params[:id].to_s.split("-").first)
