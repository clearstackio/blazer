--- conflicted
+++ resolved
@@ -13,13 +13,8 @@
       <%= f.select :query_id, [], {include_blank: true} %>
     </div>
     <script>
-<<<<<<< HEAD
-      var queries = <%= blazer_json_escape(Blazer::Query.active.named.order(:name).select("id, name").map { |q| {text: q.name, value: q.id} }.to_json).html_safe %>;
-      var items = <%= blazer_json_escape([@check.query_id].compact.to_json).html_safe %>;
-=======
-      <%= blazer_js_var "queries", Blazer::Query.named.order(:name).select("id, name").map { |q| {text: q.name, value: q.id} } %>
+      <%= blazer_js_var "queries", Blazer::Query.active.named.order(:name).select("id, name").map { |q| {text: q.name, value: q.id} } %>
       <%= blazer_js_var "items", [@check.query_id].compact %>
->>>>>>> 0de5faf2
 
       $("#check_query_id").selectize({options: queries, items: items, highlight: false, maxOptions: 100}).parents(".hide").removeClass("hide");
     </script>
