--- conflicted
+++ resolved
@@ -15,14 +15,9 @@
         <div class="pull-left" style="margin-top: 9px;">
           <%= link_to "Back", :back %>
         </div>
-<<<<<<< HEAD
         <%= link_to "Schema", "#", target: "_blank", id: "view-schema", style: "margin-right: 10px;" %>
-        <%= f.select :data_source, Blazer.data_sources.values.map { |ds| [ds.name, ds.id] }, {}, class: ("hide" if Blazer.data_sources.size == 1), style: "width: 140px;" %>
+        <%= f.select :data_source, Blazer.data_sources.values.select { |ds| q = @query.dup; q.data_source = ds.id; q.editable?(blazer_user) }.map { |ds| [ds.name, ds.id] }, {}, class: ("hide" if Blazer.data_sources.size == 1), style: "width: 140px;" %>
         <div id="tables" style="display: inline-block; width: 250px; margin-right: 10px;" class="hide">
-=======
-        <%= f.select :data_source, Blazer.data_sources.values.select { |ds| q = @query.dup; q.data_source = ds.id; q.editable?(blazer_user) }.map { |ds| [ds.name, ds.id] }, {}, class: ("hide" if Blazer.data_sources.size == 1), style: "width: 140px;" %>
-        <div id="tables" style="display: inline-block; width: 260px; margin-right: 10px;" class="hide">
->>>>>>> d45a2f22
           <%= render partial: "tables" %>
         </div>
         <script>
