--- conflicted
+++ resolved
@@ -38,12 +38,8 @@
     <tbody class="list" v-cloak>
       <tr v-for="query in visibleItems">
         <td>
-<<<<<<< HEAD
           <span class="glyphicon glyphicon-ok-sign" v-if="query.verified"></span>
-          <a :href="itemPath(query)" :class="{dashboard: query.dashboard}">{{ query.name }}</a>
-=======
           <a :href="itemPath(query)" :class="{ dashboard: query.dashboard }">{{ query.name }}</a>
->>>>>>> 0de5faf2
           <span class="vars">{{ query.vars }}</span>
         </td>
         <td class="creator">{{ query.creator }}</td>
@@ -55,6 +51,7 @@
 </div>
 
 <script>
+  <%= blazer_js_var "verifiedQueries", @verified_queries %>
   <%= blazer_js_var "dashboards", @dashboards %>
   <%= blazer_js_var "queries", @queries %>
   <%= blazer_js_var "more", @more %>
@@ -83,11 +80,7 @@
       updateCounter: 0
     },
     created: function() {
-<<<<<<< HEAD
-      this.listItems = gon.verified_queries.concat(gon.dashboards).concat(gon.queries)
-=======
-      this.listItems = dashboards.concat(queries)
->>>>>>> 0de5faf2
+      this.listItems = verifiedQueries.concat(dashboards).concat(queries)
 
       prepareSearch(this.listItems)
 
