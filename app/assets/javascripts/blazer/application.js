--- conflicted
+++ resolved
@@ -25,11 +25,6 @@
   $(this).parent().addClass("open")
 })
 
-<<<<<<< HEAD
-function runQuery(data, success, error) {
-  return $.ajax({
-    url: Routes.blazer_run_queries_path(),
-=======
 function cancelQuery(runningQuery) {
   runningQuery.canceled = true;
   var xhr = runningQuery.xhr;
@@ -39,9 +34,8 @@
 }
 
 function runQuery(data, success, error, runningQuery) {
-  var xhr = $.ajax({
-    url: window.runQueriesPath,
->>>>>>> 972e7bb7
+  return $.ajax({
+    url: Routes.blazer_run_queries_path(),
     method: "POST",
     data: data,
     dataType: "json"
