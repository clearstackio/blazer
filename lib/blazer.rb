--- conflicted
+++ resolved
@@ -7,14 +7,12 @@
 
 module Blazer
   class << self
+    attr_accessor :audit
     attr_reader :time_zone
-<<<<<<< HEAD
     attr_accessor :user_name
     attr_accessor :user_class
+    attr_accessor :user_method
     attr_accessor :from_email
-=======
-    attr_accessor :audit, :user_name, :user_class, :timeout, :current_user_name
->>>>>>> 25250d98
   end
   self.audit = true
   self.user_name = :name
