--- conflicted
+++ resolved
@@ -2,12 +2,9 @@
 require "yaml"
 require "chartkick"
 require "safely/core"
-<<<<<<< HEAD
 require "str_enum"
-=======
 require "js-routes"
 require "gon"
->>>>>>> 256e6bbd
 require "blazer/version"
 require "blazer/data_source"
 require "blazer/result"
@@ -37,11 +34,8 @@
     attr_accessor :anomaly_checks
     attr_accessor :async
     attr_accessor :images
-<<<<<<< HEAD
+    attr_accessor :query_editable
     attr_accessor :verifier_ids
-=======
-    attr_accessor :query_editable
->>>>>>> 256e6bbd
   end
   self.audit = true
   self.user_name = :name
