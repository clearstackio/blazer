module Blazer
  module Adapters
    class BaseAdapter
      attr_reader :data_source

      def initialize(data_source)
        @data_source = data_source
      end

      def run_statement(statement, comment)
        # the one required method
      end

      def tables
        [] # optional, but nice to have
      end

      def schema
        [] # optional, but nice to have
      end

      def preview_statement
        "" # also optional, but nice to have
      end

      def reconnect
        # optional
      end

      def cost(statement)
        # optional
      end

      def explain(statement)
        # optional
      end

<<<<<<< HEAD
      def cancel(run_id)
        # optional
=======
      def cachable?(statement)
        true # optional
>>>>>>> d45a2f22
      end

      protected

      def settings
        @data_source.settings
      end
    end
  end
end<|MERGE_RESOLUTION|>--- conflicted
+++ resolved
@@ -35,13 +35,12 @@
         # optional
       end
 
-<<<<<<< HEAD
       def cancel(run_id)
         # optional
-=======
+      end
+
       def cachable?(statement)
         true # optional
->>>>>>> d45a2f22
       end
 
       protected
