module Blazer
  module Adapters
    class SqlAdapter < BaseAdapter
      attr_reader :connection_model

      def initialize(data_source)
        super

        @connection_model =
          Class.new(Blazer::Connection) do
            def self.name
              "Blazer::Connection::Adapter#{object_id}"
            end
            establish_connection(data_source.settings["url"]) if data_source.settings["url"]
          end
      end

      def run_statement(statement, comment)
        columns = []
        rows = []
        error = nil

        begin
          in_transaction do
            set_timeout(data_source.timeout) if data_source.timeout

            result = select_all("#{statement} /*#{comment}*/")
            columns = result.columns
            cast_method = Rails::VERSION::MAJOR < 5 ? :type_cast : :cast_value
            result.rows.each do |untyped_row|
              rows << (result.column_types.empty? ? untyped_row : columns.each_with_index.map { |c, i| untyped_row[i] ? result.column_types[c].send(cast_method, untyped_row[i]) : nil })
            end
          end
        rescue => e
          error = e.message.sub(/.+ERROR: /, "")
          error = Blazer::TIMEOUT_MESSAGE if Blazer::TIMEOUT_ERRORS.any? { |e| error.include?(e) }
          reconnect if error.include?("can't get socket descriptor")
        end

        [columns, rows, error]
      end

      def tables
        result = data_source.run_statement(connection_model.send(:sanitize_sql_array, ["SELECT table_name FROM information_schema.tables WHERE table_schema IN (?) ORDER BY table_name", schemas]))
        result.rows.map(&:first)
      end

      def schema
        result = data_source.run_statement(connection_model.send(:sanitize_sql_array, ["SELECT table_schema, table_name, column_name, data_type, ordinal_position FROM information_schema.columns WHERE table_schema IN (?) ORDER BY 1, 2", schemas]))
        result.rows.group_by { |r| [r[0], r[1]] }.map { |k, vs| {schema: k[0], table: k[1], columns: vs.sort_by { |v| v[4].to_i }.map { |v| {name: v[2], data_type: v[3]} }} }
      end

      def preview_statement
        "SELECT * FROM {table} LIMIT 10"
      end

      def reconnect
        connection_model.establish_connection(settings["url"])
      end

      def cost(statement)
        result = explain(statement)
        match = /cost=\d+\.\d+..(\d+\.\d+) /.match(result)
        match[1] if match
      end

      def explain(statement)
        if postgresql? || redshift?
          select_all("EXPLAIN #{statement}").rows.first.first
        end
      rescue
        nil
      end

      def cancel(run_id)
        if postgresql?
          execute("SELECT pg_cancel_backend(pid) FROM pg_stat_activity WHERE pid <> pg_backend_pid() AND query LIKE '%,run_id:#{run_id}%'")
        elsif redshift?
          first_row = connection_model.connection.select_all("SELECT pid FROM stv_recents WHERE status = 'Running' AND query LIKE '%,run_id:#{run_id}%'").first
          if first_row
            execute("CANCEL #{first_row["pid"].to_i}")
          end
        end
      end

      protected

<<<<<<< HEAD
      def select_all(statement)
        connection_model.connection.select_all(statement)
=======
      def execute(statement)
        connection_model.connection.execute(statement)
>>>>>>> a3d21b87
      end

      def postgresql?
        ["PostgreSQL", "PostGIS"].include?(adapter_name)
      end

      def redshift?
        ["Redshift"].include?(adapter_name)
      end

      def mysql?
        ["MySQL", "Mysql2", "Mysql2Spatial"].include?(adapter_name)
      end

      def adapter_name
        connection_model.connection.adapter_name
      end

      def schemas
        default_schema = (postgresql? || redshift?) ? "public" : connection_model.connection_config[:database]
        settings["schemas"] || [connection_model.connection_config[:schema] || default_schema]
      end

      def set_timeout(timeout)
        if postgresql? || redshift?
          select_all("SET statement_timeout = #{timeout.to_i * 1000}")
        elsif mysql?
          select_all("SET max_execution_time = #{timeout.to_i * 1000}")
        else
          raise Blazer::TimeoutNotSupported, "Timeout not supported for #{adapter_name} adapter"
        end
      end

      def use_transaction?
        settings.key?("use_transaction") ? settings["use_transaction"] : true
      end

      def in_transaction
        connection_model.connection_pool.with_connection do
          if use_transaction?
            connection_model.transaction do
              yield
              raise ActiveRecord::Rollback
            end
          else
            yield
          end
        end
      end
    end
  end
end<|MERGE_RESOLUTION|>--- conflicted
+++ resolved
@@ -74,24 +74,19 @@
 
       def cancel(run_id)
         if postgresql?
-          execute("SELECT pg_cancel_backend(pid) FROM pg_stat_activity WHERE pid <> pg_backend_pid() AND query LIKE '%,run_id:#{run_id}%'")
+          select_all("SELECT pg_cancel_backend(pid) FROM pg_stat_activity WHERE pid <> pg_backend_pid() AND query LIKE '%,run_id:#{run_id}%'")
         elsif redshift?
-          first_row = connection_model.connection.select_all("SELECT pid FROM stv_recents WHERE status = 'Running' AND query LIKE '%,run_id:#{run_id}%'").first
+          first_row = select_all("SELECT pid FROM stv_recents WHERE status = 'Running' AND query LIKE '%,run_id:#{run_id}%'").first
           if first_row
-            execute("CANCEL #{first_row["pid"].to_i}")
+            select_all("CANCEL #{first_row["pid"].to_i}")
           end
         end
       end
 
       protected
 
-<<<<<<< HEAD
       def select_all(statement)
         connection_model.connection.select_all(statement)
-=======
-      def execute(statement)
-        connection_model.connection.execute(statement)
->>>>>>> a3d21b87
       end
 
       def postgresql?
