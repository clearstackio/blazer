require "digest/md5"

module Blazer
  class DataSource
    attr_reader :id, :settings, :connection_model

    def initialize(id, settings)
      @id = id
      @settings = settings
      @connection_model =
        Class.new(Blazer::Connection) do
          def self.name
            "Blazer::Connection::#{object_id}"
          end
          establish_connection(settings["url"]) if settings["url"]
        end
    end

    def name
      settings["name"] || @id
    end

    def linked_columns
      settings["linked_columns"] || {}
    end

    def smart_columns
      settings["smart_columns"] || {}
    end

    def smart_variables
      settings["smart_variables"] || {}
    end

    def timeout
      settings["timeout"]
    end

    def cache
      settings["cache"]
    end

    def use_transaction?
      settings.key?("use_transaction") ? settings["use_transaction"] : true
    end

    def read_cache(cache_key)
      value = Blazer.cache.read(cache_key)
      Marshal.load(value) if value
    end

    def run_results(run_id)
      read_cache(run_cache_key(run_id))
    end

    def run_statement(statement, options = {})
      rows = nil
      error = nil
      cached_at = nil
      run_id = options[:run_id]
      cache_key = statement_cache_key(statement)
      if cache && !options[:refresh_cache]
        rows, error, cached_at = read_cache(cache_key)
      end

      unless rows
        comment = "blazer"
        if options[:user].respond_to?(:id)
          comment << ",user_id:#{options[:user].id}"
        end
        if options[:user].respond_to?(Blazer.user_name)
          # only include letters, numbers, and spaces to prevent injection
          comment << ",user_name:#{options[:user].send(Blazer.user_name).to_s.gsub(/[^a-zA-Z0-9 ]/, "")}"
        end
        if options[:query].respond_to?(:id)
          comment << ",query_id:#{options[:query].id}"
        end

<<<<<<< HEAD
        if run_id
          Blazer::RunStatementJob.perform_async(self, statement, comment, run_id)
        else
          rows, error = run_statement_helper(statement, comment)
=======
        in_transaction do
          begin
            connection_model.connection.execute("SET statement_timeout = #{timeout.to_i * 1000}") if timeout && (postgresql? || redshift?)
            result = connection_model.connection.select_all("#{statement} /*#{comment}*/")
            result.each do |untyped_row|
              row = {}
              untyped_row.each do |k, v|
                row[k] = result.column_types.empty? ? v : result.column_types[k].send(:type_cast, v)
              end
              rows << row
            end
          rescue ActiveRecord::StatementInvalid => e
            error = e.message.sub(/.+ERROR: /, "")
            error = Blazer::TIMEOUT_MESSAGE if error.include?("canceling statement due to statement timeout") || error.include?("cancelled on user's request")
          end
>>>>>>> bdd1ec26
        end
      end

      [rows, error, cached_at]
    end

    def clear_cache(statement)
      Blazer.cache.delete(cache_key(statement))
    end

    def cache_key(key)
      (["blazer", "v4"] + key).join("/")
    end

    def statement_cache_key(statement)
      cache_key(["statement", id, Digest::MD5.hexdigest(statement)])
    end

    def run_cache_key(run_id)
      cache_key(["run", run_id])
    end

    def schemas
      default_schema = (postgresql? || redshift?) ? "public" : connection_model.connection_config[:database]
      settings["schemas"] || [connection_model.connection_config[:schema] || default_schema]
    end

    def tables
      rows, error, cached_at = run_statement(connection_model.send(:sanitize_sql_array, ["SELECT table_name, column_name, ordinal_position, data_type FROM information_schema.columns WHERE table_schema IN (?)", schemas]))
      Hash[rows.group_by { |r| r["table_name"] }.map { |t, f| [t, f.sort_by { |f| f["ordinal_position"] }.map { |f| f.slice("column_name", "data_type") }] }.sort_by { |t, _f| t }]
    end

    def postgresql?
      connection_model.connection.adapter_name == "PostgreSQL"
    end

    def redshift?
      connection_model.connection.adapter_name == "Redshift"
    end

    protected

    def in_transaction
      if use_transaction?
        connection_model.transaction do
          begin
            yield
          ensure
            raise ActiveRecord::Rollback
          end
        end
      else
        yield
      end
    end

    def run_statement_helper(statement, comment, run_id = nil)
      rows = []
      error = nil

      in_transaction do
        begin
          connection_model.connection.execute("SET statement_timeout = #{timeout.to_i * 1000}") if timeout && (postgresql? || redshift?)
          result = connection_model.connection.select_all("#{statement} /*#{comment}*/")
          result.each do |untyped_row|
            row = {}
            untyped_row.each do |k, v|
              row[k] = result.column_types.empty? ? v : result.column_types[k].send(:type_cast, v)
            end
            rows << row
          end
        rescue ActiveRecord::StatementInvalid => e
          error = e.message.sub(/.+ERROR: /, "")
        end
      end

      if run_id || (cache && !error)
        cache_key = run_id ? run_cache_key(run_id) : statement_cache_key(statement)
        cached_at = run_id ? nil : Time.now
        Blazer.cache.write(cache_key, Marshal.dump([rows, error, cached_at]), expires_in: (cache || 2).to_f * 60)
      end

      [rows, error]
    end
  end
end<|MERGE_RESOLUTION|>--- conflicted
+++ resolved
@@ -76,28 +76,10 @@
           comment << ",query_id:#{options[:query].id}"
         end
 
-<<<<<<< HEAD
         if run_id
           Blazer::RunStatementJob.perform_async(self, statement, comment, run_id)
         else
           rows, error = run_statement_helper(statement, comment)
-=======
-        in_transaction do
-          begin
-            connection_model.connection.execute("SET statement_timeout = #{timeout.to_i * 1000}") if timeout && (postgresql? || redshift?)
-            result = connection_model.connection.select_all("#{statement} /*#{comment}*/")
-            result.each do |untyped_row|
-              row = {}
-              untyped_row.each do |k, v|
-                row[k] = result.column_types.empty? ? v : result.column_types[k].send(:type_cast, v)
-              end
-              rows << row
-            end
-          rescue ActiveRecord::StatementInvalid => e
-            error = e.message.sub(/.+ERROR: /, "")
-            error = Blazer::TIMEOUT_MESSAGE if error.include?("canceling statement due to statement timeout") || error.include?("cancelled on user's request")
-          end
->>>>>>> bdd1ec26
         end
       end
 
@@ -171,6 +153,7 @@
           end
         rescue ActiveRecord::StatementInvalid => e
           error = e.message.sub(/.+ERROR: /, "")
+          error = Blazer::TIMEOUT_MESSAGE if error.include?("canceling statement due to statement timeout") || error.include?("cancelled on user's request")
         end
       end
 
