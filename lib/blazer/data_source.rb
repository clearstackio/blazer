require "digest/md5"

module Blazer
  class DataSource
    attr_reader :id, :settings, :connection_model

    def initialize(id, settings)
      @id = id
      @settings = settings

      unless settings["url"] || Rails.env.development?
        raise Blazer::Error, "Empty url"
      end

      @connection_model =
        Class.new(Blazer::Connection) do
          def self.name
            "Blazer::Connection::#{object_id}"
          end
          establish_connection(settings["url"]) if settings["url"]
        end
    end

    def name
      settings["name"] || @id
    end

    def linked_columns
      settings["linked_columns"] || {}
    end

    def smart_columns
      settings["smart_columns"] || {}
    end

    def smart_variables
      settings["smart_variables"] || {}
    end

    def variable_defaults
      settings["variable_defaults"] || {}
    end

    def timeout
      settings["timeout"]
    end

    def cache
      @cache ||= begin
        if settings["cache"].is_a?(Hash)
          settings["cache"]
        elsif settings["cache"]
          {
            "mode" => "all",
            "expires_in" => settings["cache"]
          }
        else
          {
            "mode" => "off"
          }
        end
      end
    end

    def cache_mode
      cache["mode"]
    end

    def cache_expires_in
      (cache["expires_in"] || 60).to_f
    end

    def cache_slow_threshold
      (cache["slow_threshold"] || 15).to_f
    end

    def local_time_suffix
      @local_time_suffix ||= Array(settings["local_time_suffix"])
    end

    def use_transaction?
      settings.key?("use_transaction") ? settings["use_transaction"] : true
    end

    def cost(statement)
      result = explain(statement)
      match = /cost=\d+\.\d+..(\d+\.\d+) /.match(result)
      match[1] if match
    end

    def explain(statement)
      if postgresql? || redshift?
        connection_model.connection.select_all("EXPLAIN #{statement}").rows.first.first
      end
    rescue
      nil
    end

    def run_main_statement(statement, options = {})
      query = options[:query]
      Blazer.transform_statement.call(self, statement) if Blazer.transform_statement

      # audit
      if Blazer.audit
        audit = Blazer::Audit.new(statement: statement)
        audit.query = query
        audit.data_source = id
        audit.user = options[:user]
        audit.save!
      end

      start_time = Time.now
      columns, rows, error, cached_at, just_cached = run_statement(statement, options.merge(with_just_cached: true))
      duration = Time.now - start_time

      if Blazer.audit
        audit.duration = duration if audit.respond_to?(:duration=)
        audit.error = error if audit.respond_to?(:error=)
        audit.timed_out = error == Blazer::TIMEOUT_MESSAGE if audit.respond_to?(:timed_out=)
        audit.cached = cached_at.present? if audit.respond_to?(:cached=)
        if !cached_at && duration >= 10
          audit.cost = cost(statement) if audit.respond_to?(:cost=)
        end
        audit.save! if audit.changed?
      end

      if query && error != Blazer::TIMEOUT_MESSAGE
        query.checks.each do |check|
          check.update_state(rows, error)
        end
      end

      [columns, rows, error, cached_at, just_cached]
    end

    def read_cache(cache_key)
      value = Blazer.cache.read(cache_key)
      Marshal.load(value) if value
    end

    def run_results(run_id)
      read_cache(run_cache_key(run_id))
    end

    def delete_results(run_id)
      Blazer.cache.delete(run_cache_key(run_id))
    end

    def run_statement(statement, options = {})
      columns = nil
      rows = nil
      error = nil
      cached_at = nil
      just_cached = false
      run_id = options[:run_id]
      cache_key = statement_cache_key(statement)
      if cache && !options[:refresh_cache]
        columns, rows, error, cached_at = read_cache(cache_key)
      end

      unless rows
        comment = "blazer"
        if options[:user].respond_to?(:id)
          comment << ",user_id:#{options[:user].id}"
        end
        if options[:user].respond_to?(Blazer.user_name)
          # only include letters, numbers, and spaces to prevent injection
          comment << ",user_name:#{options[:user].send(Blazer.user_name).to_s.gsub(/[^a-zA-Z0-9 ]/, "")}"
        end
        if options[:query].respond_to?(:id)
          comment << ",query_id:#{options[:query].id}"
        end
        columns, rows, error, just_cached = run_statement_helper(statement, comment, options[:run_id])
      end

      output = [columns, rows, error, cached_at]
      output << just_cached if options[:with_just_cached]
      output
    end

    def clear_cache(statement)
      Blazer.cache.delete(statement_cache_key(statement))
    end

    def cache_key(key)
      (["blazer", "v4"] + key).join("/")
    end

    def statement_cache_key(statement)
      cache_key(["statement", id, Digest::MD5.hexdigest(statement)])
    end

    def run_cache_key(run_id)
      cache_key(["run", run_id])
    end

    def schemas
      default_schema = (postgresql? || redshift?) ? "public" : connection_model.connection_config[:database]
      settings["schemas"] || [connection_model.connection_config[:schema] || default_schema]
    end

    def tables
      columns, rows, error, cached_at = run_statement(connection_model.send(:sanitize_sql_array, ["SELECT table_name FROM information_schema.tables WHERE table_schema IN (?) ORDER BY table_name", schemas]))
      rows.map(&:first)
    end

    def postgresql?
      ["PostgreSQL", "PostGIS"].include?(adapter_name)
    end

    def redshift?
      ["Redshift"].include?(adapter_name)
    end

    def mysql?
      ["MySQL", "Mysql2", "Mysql2Spatial"].include?(adapter_name)
    end

    def reconnect
      connection_model.establish_connection(settings["url"])
    end

    protected

    def run_statement_helper(statement, comment, run_id)
      columns = []
      rows = []
      error = nil
      start_time = Time.now
      result = nil

      begin
        in_transaction do
          if timeout
            if postgresql? || redshift?
              connection_model.connection.execute("SET statement_timeout = #{timeout.to_i * 1000}")
            elsif mysql?
              connection_model.connection.execute("SET max_execution_time = #{timeout.to_i * 1000}")
            else
              raise Blazer::TimeoutNotSupported, "Timeout not supported for #{adapter_name} adapter"
            end
          end

          result = connection_model.connection.select_all("#{statement} /*#{comment}*/")
        end
      rescue ActiveRecord::StatementInvalid => e
        error = e.message.sub(/.+ERROR: /, "")
        error = Blazer::TIMEOUT_MESSAGE if Blazer::TIMEOUT_ERRORS.any? { |e| error.include?(e) }
      end

      duration = Time.now - start_time

      if result
        columns = result.columns
        cast_method = Rails::VERSION::MAJOR < 5 ? :type_cast : :cast_value
        result.rows.each do |untyped_row|
          rows << (result.column_types.empty? ? untyped_row : columns.each_with_index.map { |c, i| untyped_row[i] ? result.column_types[c].send(cast_method, untyped_row[i]) : nil })
        end
      end

      cache_data = nil
      if !error && (cache_mode == "all" || (cache_mode == "slow" && duration >= cache_slow_threshold))
<<<<<<< HEAD
        Blazer.cache.write(statement_cache_key(statement), Marshal.dump([columns, rows, error, Time.now]), expires_in: cache_expires_in.to_f * 60)
        just_cached = true
      end

      if run_id
        Blazer.cache.write(run_cache_key(run_id), Marshal.dump([columns, rows, error, just_cached ? Time.now : nil]), expires_in: 5.seconds)
      end

      [columns, rows, error, just_cached]
=======
        cache_data = Marshal.dump([columns, rows, Time.now]) rescue nil
        if cache_data
          Blazer.cache.write(cache_key(statement), cache_data, expires_in: cache_expires_in.to_f * 60)
        end
      end

      [columns, rows, error, !cache_data.nil?]
>>>>>>> c2036461
    end

    def adapter_name
      connection_model.connection.adapter_name
    end

    def in_transaction
      if use_transaction?
        connection_model.transaction do
          yield
          raise ActiveRecord::Rollback
        end
      else
        yield
      end
    end
  end
end<|MERGE_RESOLUTION|>--- conflicted
+++ resolved
@@ -259,26 +259,24 @@
       end
 
       cache_data = nil
-      if !error && (cache_mode == "all" || (cache_mode == "slow" && duration >= cache_slow_threshold))
-<<<<<<< HEAD
-        Blazer.cache.write(statement_cache_key(statement), Marshal.dump([columns, rows, error, Time.now]), expires_in: cache_expires_in.to_f * 60)
-        just_cached = true
+      cache = !error && (cache_mode == "all" || (cache_mode == "slow" && duration >= cache_slow_threshold))
+      if cache || run_id
+        cache_data = Marshal.dump([columns, rows, error, cache ? Time.now : nil]) rescue nil
+      end
+
+      if cache && cache_data
+        Blazer.cache.write(statement_cache_key(statement), cache_data, expires_in: cache_expires_in.to_f * 60)
       end
 
       if run_id
-        Blazer.cache.write(run_cache_key(run_id), Marshal.dump([columns, rows, error, just_cached ? Time.now : nil]), expires_in: 5.seconds)
-      end
-
-      [columns, rows, error, just_cached]
-=======
-        cache_data = Marshal.dump([columns, rows, Time.now]) rescue nil
-        if cache_data
-          Blazer.cache.write(cache_key(statement), cache_data, expires_in: cache_expires_in.to_f * 60)
-        end
-      end
-
-      [columns, rows, error, !cache_data.nil?]
->>>>>>> c2036461
+        unless cache_data
+          error = "Error storing the results of this query :("
+          cache_data = Marshal.dump([[], [], error, nil])
+        end
+        Blazer.cache.write(run_cache_key(run_id), cache_data, expires_in: 30.seconds)
+      end
+
+      [columns, rows, error, cache && !cache_data.nil?]
     end
 
     def adapter_name
