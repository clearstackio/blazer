module Blazer
  class Engine < ::Rails::Engine
    isolate_namespace Blazer

    initializer "blazer" do |app|
      # use a proc instead of a string
      app.config.assets.precompile << proc { |path| path =~ /\Ablazer\/application\.(js|css)\z/ }

<<<<<<< HEAD
      Blazer.time_zone ||= Blazer.settings["time_zone"] || Time.zone
      Blazer.audit = Blazer.settings.key?("audit") ? Blazer.settings["audit"] : true
      Blazer.user_name = Blazer.settings["user_name"] if Blazer.settings["user_name"]
      Blazer.from_email = Blazer.settings["from_email"] if Blazer.settings["from_email"]

      Blazer.user_class ||= Blazer.settings["user_class"] || User rescue nil
=======
      Blazer.time_zone ||= Time.zone
      Blazer.user_class ||= User.to_s rescue nil

      if Blazer.user_class
        Blazer.current_user_name = "current_#{Blazer.user_class.downcase.singularize}"
      end

>>>>>>> 25250d98
      Blazer::Query.belongs_to :creator, class_name: Blazer.user_class.to_s if Blazer.user_class
    end
  end
end<|MERGE_RESOLUTION|>--- conflicted
+++ resolved
@@ -6,22 +6,17 @@
       # use a proc instead of a string
       app.config.assets.precompile << proc { |path| path =~ /\Ablazer\/application\.(js|css)\z/ }
 
-<<<<<<< HEAD
       Blazer.time_zone ||= Blazer.settings["time_zone"] || Time.zone
       Blazer.audit = Blazer.settings.key?("audit") ? Blazer.settings["audit"] : true
       Blazer.user_name = Blazer.settings["user_name"] if Blazer.settings["user_name"]
       Blazer.from_email = Blazer.settings["from_email"] if Blazer.settings["from_email"]
 
       Blazer.user_class ||= Blazer.settings["user_class"] || User rescue nil
-=======
-      Blazer.time_zone ||= Time.zone
-      Blazer.user_class ||= User.to_s rescue nil
-
+      Blazer.user_method = Blazer.settings["user_method"]
       if Blazer.user_class
-        Blazer.current_user_name = "current_#{Blazer.user_class.downcase.singularize}"
+        Blazer.user_method ||= "current_#{Blazer.user_class.to_s.downcase.singularize}"
       end
 
->>>>>>> 25250d98
       Blazer::Query.belongs_to :creator, class_name: Blazer.user_class.to_s if Blazer.user_class
     end
   end
