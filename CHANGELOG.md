--- conflicted
+++ resolved
@@ -1,11 +1,8 @@
 ## 2.0.1 [unreleased]
 
+- Added navbar
 - Added favicon
-<<<<<<< HEAD
-- Added navbar
-=======
 - Added Trend anomaly detection
->>>>>>> aa1dc55c
 - Improved docs for new installs
 - Fixed error with canceling queries
 
