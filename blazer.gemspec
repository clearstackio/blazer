--- conflicted
+++ resolved
@@ -21,12 +21,9 @@
   spec.add_dependency "rails"
   spec.add_dependency "chartkick"
   spec.add_dependency "safely_block", ">= 0.1.1"
-<<<<<<< HEAD
   spec.add_dependency "str_enum" #, ">= 0.1.4"
-=======
   spec.add_dependency "js-routes"
   spec.add_dependency "gon"
->>>>>>> 7a2ae784
 
   spec.add_development_dependency "bundler", "~> 1.7"
   spec.add_development_dependency "rake", "~> 10.0"
