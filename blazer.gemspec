# coding: utf-8
lib = File.expand_path("../lib", __FILE__)
$LOAD_PATH.unshift(lib) unless $LOAD_PATH.include?(lib)
require "blazer/version"

Gem::Specification.new do |spec|
  spec.name          = "blazer"
  spec.version       = Blazer::VERSION
  spec.authors       = ["Andrew Kane"]
  spec.email         = ["andrew@chartkick.com"]
  spec.summary       = "Share data effortlessly with your team"
  spec.description   = "Share data effortlessly with your team"
  spec.homepage      = "https://github.com/ankane/blazer"
  spec.license       = "MIT"

  spec.files         = `git ls-files -z`.split("\x0")
  spec.executables   = spec.files.grep(%r{^bin/}) { |f| File.basename(f) }
  spec.test_files    = spec.files.grep(%r{^(test|spec|features)/})
  spec.require_paths = ["lib"]

  spec.add_dependency "rails"
  spec.add_dependency "chartkick"
  spec.add_dependency "safely_block", ">= 0.1.1"
<<<<<<< HEAD
  spec.add_dependency "str_enum" #, ">= 0.1.4"
=======
  spec.add_dependency "str_enum", ">= 0.1.4"
>>>>>>> b461a466
  spec.add_dependency "js-routes"
  spec.add_dependency "gon"

  spec.add_development_dependency "bundler", "~> 1.7"
  spec.add_development_dependency "rake", "~> 10.0"
end<|MERGE_RESOLUTION|>--- conflicted
+++ resolved
@@ -21,11 +21,7 @@
   spec.add_dependency "rails"
   spec.add_dependency "chartkick"
   spec.add_dependency "safely_block", ">= 0.1.1"
-<<<<<<< HEAD
-  spec.add_dependency "str_enum" #, ">= 0.1.4"
-=======
   spec.add_dependency "str_enum", ">= 0.1.4"
->>>>>>> b461a466
   spec.add_dependency "js-routes"
   spec.add_dependency "gon"
 
