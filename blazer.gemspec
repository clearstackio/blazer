# coding: utf-8
lib = File.expand_path("../lib", __FILE__)
$LOAD_PATH.unshift(lib) unless $LOAD_PATH.include?(lib)
require "blazer/version"

Gem::Specification.new do |spec|
  spec.name          = "blazer"
  spec.version       = Blazer::VERSION
  spec.authors       = ["Andrew Kane"]
  spec.email         = ["andrew@chartkick.com"]
  spec.summary       = "Explore your data with SQL. Easily create charts and dashboards, and share them with your team."
  spec.homepage      = "https://github.com/ankane/blazer"
  spec.license       = "MIT"

  spec.files         = `git ls-files -z`.split("\x0")
  spec.executables   = spec.files.grep(%r{^bin/}) { |f| File.basename(f) }
  spec.test_files    = spec.files.grep(%r{^(test|spec|features)/})
  spec.require_paths = ["lib"]

<<<<<<< HEAD
  spec.add_dependency "rails", ">= 4"
=======
  spec.add_dependency "railties"
>>>>>>> 05294f8f
  spec.add_dependency "chartkick"
  spec.add_dependency "safely_block", ">= 0.1.1"

  spec.add_development_dependency "bundler", "~> 1.7"
  spec.add_development_dependency "rake", "~> 10.0"
end<|MERGE_RESOLUTION|>--- conflicted
+++ resolved
@@ -17,11 +17,8 @@
   spec.test_files    = spec.files.grep(%r{^(test|spec|features)/})
   spec.require_paths = ["lib"]
 
-<<<<<<< HEAD
-  spec.add_dependency "rails", ">= 4"
-=======
-  spec.add_dependency "railties"
->>>>>>> 05294f8f
+  spec.add_dependency "railties", ">= 4"
+  spec.add_dependency "activerecord", ">= 4"
   spec.add_dependency "chartkick"
   spec.add_dependency "safely_block", ">= 0.1.1"
 
